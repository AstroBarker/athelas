--- conflicted
+++ resolved
@@ -44,7 +44,6 @@
   // --- Interpolate Conserved Variable to Interfaces ---
 
   // Left/Right face states
-<<<<<<< HEAD
   Kokkos::parallel_for(
       "Surface Term", 3, KOKKOS_LAMBDA( unsigned int iCF ) {
         for ( unsigned int iX = ilo; iX <= ihi + 1; iX++ )
@@ -54,15 +53,6 @@
           uCF_F_R( iCF, iX ) = Basis.BasisEval( U, iX, iCF, 0, false );
         }
       } );
-=======
-  for ( unsigned int iCF = 0; iCF < 3; iCF++ )
-    #pragma omp parallel for
-    for ( unsigned int iX = ilo; iX <= ihi + 1; iX++ )
-    {
-      uCF_F_L( iCF, iX ) = Basis.BasisEval( U, iX - 1, iCF, nNodes + 1, false );
-      uCF_F_R( iCF, iX ) = Basis.BasisEval( U, iX, iCF, 0, false );
-    }
->>>>>>> b26d5ff9
 
   // --- Calc numerical flux at all faces
   Kokkos::parallel_for(
@@ -99,7 +89,6 @@
       } );
 
   // --- Surface Term ---
-<<<<<<< HEAD
   Kokkos::parallel_for(
       "Surface Term", 3, KOKKOS_LAMBDA( unsigned int iCF ) {
         for ( unsigned int iX = ilo; iX <= ihi; iX++ )
@@ -154,58 +143,7 @@
             dU( iCF, iX, k ) += local_sum;
           }
       } );
-=======
-  #pragma omp parallel for private( Poly_L, Poly_R, X_L, X_R, SqrtGm_L, SqrtGm_R )
-  for ( unsigned int iCF = 0; iCF < 3; iCF++ )
-    for ( unsigned int iX = ilo; iX <= ihi; iX++ )
-      for ( unsigned int k = 0; k < order; k++ )
-      {
-
-        Poly_L   = Basis.Get_Phi( iX, 0, k );
-        Poly_R   = Basis.Get_Phi( iX, nNodes + 1, k );
-        X_L      = Grid.Get_LeftInterface( iX );
-        X_R      = Grid.Get_LeftInterface( iX + 1 );
-        SqrtGm_L = Grid.Get_SqrtGm( X_L );
-        SqrtGm_R = Grid.Get_SqrtGm( X_R );
-
-        dU( iCF, iX, k ) -= ( +dFlux_num( iCF, iX + 1 ) * Poly_R * SqrtGm_R -
-                              dFlux_num( iCF, iX + 0 ) * Poly_L * SqrtGm_L );
-      }
-
-  // --- Compute Flux_q everywhere for the Volume term ---
-  #pragma omp parallel for private( P )
-  for ( unsigned int iCF = 0; iCF < 3; iCF++ )
-    for ( unsigned int iX = ilo; iX <= ihi; iX++ )
-      for ( unsigned int iN = 0; iN < nNodes; iN++ )
-      {
-        P = ComputePressureFromConserved_IDEAL(
-            Basis.BasisEval( U, iX, 0, iN + 1, false ),
-            Basis.BasisEval( U, iX, 1, iN + 1, false ),
-            Basis.BasisEval( U, iX, 2, iN + 1, false ) );
-        Flux_q( iCF, iX, iN ) =
-            Flux_Fluid( Basis.BasisEval( U, iX, 1, iN + 1, false ), P, iCF );
-      }
-
-  // --- Volume Term ---
-
-  #pragma omp parallel for
-  for ( unsigned int iCF = 0; iCF < 3; iCF++ )
-    for ( unsigned int iX = ilo; iX <= ihi; iX++ )
-      for ( unsigned int k = 0; k < order; k++ )
-      {
-        double local_sum = 0.0;
-        double X         = 0.0;
-        // local_sum = 0.0;
-        for ( unsigned int iN = 0; iN < nNodes; iN++ )
-        {
-          X = Grid.NodeCoordinate( iX, iN );
-          local_sum += Grid.Get_Weights( iN ) * Flux_q( iCF, iX, iN ) *
-                       Basis.Get_dPhi( iX, iN + 1, k ) * Grid.Get_SqrtGm( X );
-        }
-
-        dU( iCF, iX, k ) += local_sum;
-      }
->>>>>>> b26d5ff9
+
 }
 
 /**
@@ -281,7 +219,6 @@
   // --- Compute Increment for new solution ---
 
   // --- First: Zero out dU  ---
-<<<<<<< HEAD
   Kokkos::parallel_for(
       3, KOKKOS_LAMBDA( unsigned int iCF ) {
         for ( unsigned int iX = ilo; iX <= ihi; iX++ )
@@ -309,27 +246,6 @@
             dU( iCF, iX, k ) /= ( Basis.Get_MassMatrix( iX, k ) );
           }
       } );
-=======
-  dU.zero( );
-  #pragma omp parallel for
-  for ( unsigned int iX = 0; iX <= ihi + 1; iX++ )
-  {
-    Flux_U[iX] = 0.0;
-  }
-
-  // --- Fluid Increment : Divergence ---
-  ComputeIncrement_Fluid_Divergence( U, Grid, Basis, dU, Flux_q, dFlux_num,
-                                     uCF_F_L, uCF_F_R, Flux_U, Flux_P, uCF_L,
-                                     uCF_R );
-
-  #pragma omp parallel for
-  for ( unsigned int iCF = 0; iCF < 3; iCF++ )
-    for ( unsigned int iX = ilo; iX <= ihi; iX++ )
-      for ( unsigned int k = 0; k < order; k++ )
-      {
-        dU( iCF, iX, k ) /= ( Basis.Get_MassMatrix( iX, k ) );
-      }
->>>>>>> b26d5ff9
 
   // --- Increment from Geometry ---
   if ( Grid.DoGeometry( ) )
