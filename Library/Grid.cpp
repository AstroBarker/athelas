/**
 * File     :  Grid.h
 * --------------
 *
 * Author   : Brandon L. Barker
 * Purpose  : Class for holding the grid data.
 *  For a loop over real zones, loop from ilo to ihi (inclusive).
 *  ilo = nGhost
 *  ihi = nElements - nGhost + 1
 *
 * TODO: Convert Grid to vectors.
**/ 

#include "Grid.h"

<<<<<<< HEAD
GridStructure::GridStructure( unsigned int nN, unsigned int nX,
=======
GridStructure::GridStructure( unsigned int nN, unsigned int nX, unsigned int nS,
>>>>>>> 3e2dd214
  unsigned int nG, double left, double right )
  : nElements(nX),
    nNodes(nN),
    nGhost(nG),
    mSize(nElements + 2 * nGhost),
    xL(left),
    xR(right),
    Nodes(nNodes),
    Weights(nNodes),
    Centers(mSize, 0.0),
    Widths(mSize, 0.0),
<<<<<<< HEAD
    Mass(mSize, 0.0),
    Volume(mSize, 0.0),
    CenterOfMass(mSize, 0.0),
    Grid(mSize*nNodes, 0.0)
{
  // TODO: Allow LG_Quadrature to take in vectors.
  double* tmp_nodes   = new double[nNodes];
  double* tmp_weights = new double[nNodes];

=======
    Work(mSize, 0.0),
    Mass(mSize, 0.0),
    Volume(mSize, 0.0),
    CenterOfMass(mSize, 0.0),
    StageData(nS + 1, std::vector<double>(nX + 2*nG + 1,0.0)),
    Grid(mSize*nNodes, 0.0)
{
  double* tmp_nodes   = new double[nNodes];
  double* tmp_weights = new double[nNodes];
>>>>>>> 3e2dd214
  for ( unsigned int iN = 0; iN < nNodes; iN++ )
  {
    tmp_nodes[iN]   = 0.0;
    tmp_weights[iN] = 0.0;
  }
<<<<<<< HEAD

  LG_Quadrature( nNodes, tmp_nodes, tmp_weights );
  
=======
  LG_Quadrature( nNodes, tmp_nodes, tmp_weights );
>>>>>>> 3e2dd214
  for ( unsigned int iN = 0; iN < nNodes; iN++ )
  {
    Nodes[iN]   = tmp_nodes[iN];
    Weights[iN] = tmp_weights[iN];
  }

  CreateGrid();

  delete [] tmp_nodes;
  delete [] tmp_weights;
}


// Give physical grid coordinate from a node.
double GridStructure::NodeCoordinate( unsigned int iC, unsigned int iN )
{
  return Centers[iC] + Widths[iC] * Nodes[iN];
}


// Return cell center
double GridStructure::Get_Centers( unsigned int iC )
{
  return Centers[iC];
}


// Return cell width
double GridStructure::Get_Widths( unsigned int iC )
{
  return Widths[iC];
}


// Return cell Volume
double GridStructure::Get_Volume( unsigned int iX )
{
  return Volume[iX];
}


// Return cell mass
double GridStructure::Get_Mass( unsigned int iX )
{
  return Mass[iX];
}


// Return cell Volume
double GridStructure::Get_CenterOfMass( unsigned int iX )
{
  return CenterOfMass[iX];
}


// Return given quadrature node
double GridStructure::Get_Nodes( unsigned int nN )
{
  return Nodes[nN];
}


// Return given quadrature weight
double GridStructure::Get_Weights( unsigned int nN )
{
  return Weights[nN];
}


<<<<<<< HEAD
// Acessor for xL
double GridStructure::Get_xL()
{
  return xL;
}


// Acessor for xR
double GridStructure::Get_xR()
{
  return xR;
}


=======
>>>>>>> 3e2dd214
// Return nNodes
int GridStructure::Get_nNodes( )
{
  return nNodes;
}


// Return nElements
int GridStructure::Get_nElements( )
{
  return nElements;
}


// Return number of guard zones
int GridStructure::Get_Guard( )
{
  return nGhost;
}


// Return first physical zone
int GridStructure::Get_ilo( )
{
  return nGhost;
}


// Return last physical zone
int GridStructure::Get_ihi( )
{
  return nElements + nGhost - 1;
}


// Equidistant mesh
void GridStructure::CreateGrid( )
{

  const unsigned int ilo = nGhost; // first real zone
  const unsigned int ihi = nElements + nGhost - 1; // last real zone

  for (unsigned int i = 0; i < nElements + 2 * nGhost; i++)
  {
    Widths[i] = ( xR - xL ) / nElements;
  }

  Centers[ilo] = xL + 0.5 * Widths[ilo];
  for (unsigned int i = ilo+1; i <= ihi; i++)
  {
    Centers[i] = Centers[i-1] + Widths[i-1];
  }

  for (int i = ilo-1; i >= 0; i--)
  {
    Centers[i] = Centers[i+1] - Widths[i+1];
  }
  for (unsigned int i = ihi+1; i < nElements + nGhost + 1; i++)
  {
    Centers[i] = Centers[i-1] + Widths[i-1];
  }

  for (unsigned int iC = ilo; iC <= ihi; iC++)
  {
    for (unsigned int iN = 0; iN < nNodes; iN++)
    {
      Grid[iC * nNodes + iN] = NodeCoordinate( iC, iN );
    }
  }

}

// Return center of given cell
// ! Flag For Removal: Unused !
double GridStructure::CellAverage( unsigned int iX )
{

  double avg = 0.0;

  for ( unsigned int iN = 0; iN < nNodes; iN++ )
  {
    avg += Weights[iN] * Grid[iX * nNodes + iN];
  }

  return avg;
}


/**
 * Compute cell volumes element (e.g., 4 pi r^2 dr)
**/
void GridStructure::ComputeVolume(  )
{
  const unsigned int nNodes = Get_nNodes();
  const unsigned int ilo    = Get_ilo();
  const unsigned int ihi    = Get_ihi();

  double geom = 1.0; // Temporary
  double vol;

  for ( unsigned int iX = ilo; iX <= ihi; iX++ )
  {
    vol = 0.0;
    for ( unsigned int iN = 0; iN < nNodes; iN++ )
    {
      vol += geom * Get_Widths(iX) * Weights[iN];
    }
    Volume[iX] = vol;
  }
<<<<<<< HEAD

  // Guard cells
  for ( unsigned int iX = 0; iX < ilo; iX ++ )
  {
    Volume[ilo-1-iX] = Volume[ilo+iX];
    Volume[ihi+1+iX] = Volume[ihi-iX];
  }

}


=======

  // Guard cells
  for ( unsigned int iX = 0; iX < ilo; iX ++ )
  {
    Volume[ilo-1-iX] = Volume[ilo+iX];
    Volume[ihi+1+iX] = Volume[ihi-iX];
  }

}


>>>>>>> 3e2dd214
/**
 * Compute cell masses
**/
void GridStructure::ComputeMass( DataStructure3D& uPF )
{
  const unsigned int nNodes = Get_nNodes();
  const unsigned int ilo    = Get_ilo();
  const unsigned int ihi    = Get_ihi();

  double mass;

  for ( unsigned int iX = ilo; iX <= ihi; iX++ )
  {
    mass = 0.0;
    for ( unsigned int iN = 0; iN < nNodes; iN++ )
    {
      mass += uPF(0,iX,0) * Weights[iN]; // TODO: Density in Compute Mass
    }
    mass *= Volume[iX];
    Mass[iX] = mass;
  }

  // Guard cells
  for ( unsigned int iX = 0; iX < ilo; iX ++ )
  {
    Mass[ilo-1-iX] = Mass[ilo+iX];
    Mass[ihi+1+iX] = Mass[ihi-iX];
  }
}
<<<<<<< HEAD


/**
 * Compute cell centers of masses
**/
void GridStructure::ComputeCenterOfMass( DataStructure3D& uPF )
{
  const unsigned int nNodes = Get_nNodes();
  const unsigned int ilo    = Get_ilo();
  const unsigned int ihi    = Get_ihi();

  double com;

=======


/**
 * Compute cell centers of masses
**/
void GridStructure::ComputeCenterOfMass( DataStructure3D& uPF )
{
  const unsigned int nNodes = Get_nNodes();
  const unsigned int ilo    = Get_ilo();
  const unsigned int ihi    = Get_ihi();

  double com;

>>>>>>> 3e2dd214
  for ( unsigned int iX = ilo; iX <= ihi; iX++ )
  {
    com = 0.0;
    for ( unsigned int iN = 0; iN < nNodes; iN++ )
    {
<<<<<<< HEAD
      com += uPF(0,iX,0) * Nodes[iN] * Weights[iN];
=======
      com += uPF(0,iX,0) * Nodes[iN] * Weights[iN]; // TODO: Density in COM
>>>>>>> 3e2dd214
    }
    com *= Volume[iX];
    CenterOfMass[iX] = com / Mass[iX];
  }

  // Guard cells
  for ( unsigned int iX = 0; iX < ilo; iX ++ )
  {
    CenterOfMass[ilo-1-iX] = CenterOfMass[ilo+iX];
    CenterOfMass[ihi+1+iX] = CenterOfMass[ihi-iX];
  }
}


/**
 * Update grid coordinates using interface and nodal velocities.
**/
void GridStructure::UpdateGrid( std::vector<double>& SData )
{

<<<<<<< HEAD
  const unsigned int ilo = Get_ilo();
  const unsigned int ihi = Get_ihi();
=======
  // const unsigned int nNodes = Get_nNodes();
  const unsigned int ilo    = Get_ilo();
  const unsigned int ihi    = Get_ihi();
>>>>>>> 3e2dd214

  xR = SData[ihi + 1];
  xL = SData[ilo];
  
<<<<<<< HEAD
  for ( unsigned int iX = ilo; iX <= ihi+1; iX++ )
=======
  for ( unsigned int iX = ilo; iX <= ihi; iX++ )
>>>>>>> 3e2dd214
  {
    Widths[iX]   = SData[iX+1] - SData[iX];
    Centers[iX]  = 0.5 * (SData[iX+1] + SData[iX]);
  }

<<<<<<< HEAD
=======
  // for ( unsigned int iX = ilo; iX < ihi; iX++ )
  // {
  //   std::printf("%f\n", Centers[iX+1] - Centers[iX]);
  // }

>>>>>>> 3e2dd214
  for (unsigned int iC = ilo; iC <= ihi; iC++)
  {
    for (unsigned int iN = 0; iN < nNodes; iN++)
    {
      Grid[iC * nNodes + iN] = NodeCoordinate( iC, iN );
    }
  }

}

// Access by (element, node)
double& GridStructure::operator()( unsigned int i, unsigned int j )
{
  return Grid[i * nNodes + j];
}

double GridStructure::operator()( unsigned int i, unsigned int j ) const
{
  return Grid[i * nNodes + j];
}<|MERGE_RESOLUTION|>--- conflicted
+++ resolved
@@ -13,11 +13,8 @@
 
 #include "Grid.h"
 
-<<<<<<< HEAD
 GridStructure::GridStructure( unsigned int nN, unsigned int nX,
-=======
-GridStructure::GridStructure( unsigned int nN, unsigned int nX, unsigned int nS,
->>>>>>> 3e2dd214
+
   unsigned int nG, double left, double right )
   : nElements(nX),
     nNodes(nN),
@@ -29,7 +26,6 @@
     Weights(nNodes),
     Centers(mSize, 0.0),
     Widths(mSize, 0.0),
-<<<<<<< HEAD
     Mass(mSize, 0.0),
     Volume(mSize, 0.0),
     CenterOfMass(mSize, 0.0),
@@ -39,29 +35,14 @@
   double* tmp_nodes   = new double[nNodes];
   double* tmp_weights = new double[nNodes];
 
-=======
-    Work(mSize, 0.0),
-    Mass(mSize, 0.0),
-    Volume(mSize, 0.0),
-    CenterOfMass(mSize, 0.0),
-    StageData(nS + 1, std::vector<double>(nX + 2*nG + 1,0.0)),
-    Grid(mSize*nNodes, 0.0)
-{
-  double* tmp_nodes   = new double[nNodes];
-  double* tmp_weights = new double[nNodes];
->>>>>>> 3e2dd214
   for ( unsigned int iN = 0; iN < nNodes; iN++ )
   {
     tmp_nodes[iN]   = 0.0;
     tmp_weights[iN] = 0.0;
   }
-<<<<<<< HEAD
 
   LG_Quadrature( nNodes, tmp_nodes, tmp_weights );
   
-=======
-  LG_Quadrature( nNodes, tmp_nodes, tmp_weights );
->>>>>>> 3e2dd214
   for ( unsigned int iN = 0; iN < nNodes; iN++ )
   {
     Nodes[iN]   = tmp_nodes[iN];
@@ -131,7 +112,6 @@
 }
 
 
-<<<<<<< HEAD
 // Acessor for xL
 double GridStructure::Get_xL()
 {
@@ -146,8 +126,6 @@
 }
 
 
-=======
->>>>>>> 3e2dd214
 // Return nNodes
 int GridStructure::Get_nNodes( )
 {
@@ -257,7 +235,6 @@
     }
     Volume[iX] = vol;
   }
-<<<<<<< HEAD
 
   // Guard cells
   for ( unsigned int iX = 0; iX < ilo; iX ++ )
@@ -269,19 +246,6 @@
 }
 
 
-=======
-
-  // Guard cells
-  for ( unsigned int iX = 0; iX < ilo; iX ++ )
-  {
-    Volume[ilo-1-iX] = Volume[ilo+iX];
-    Volume[ihi+1+iX] = Volume[ihi-iX];
-  }
-
-}
-
-
->>>>>>> 3e2dd214
 /**
  * Compute cell masses
 **/
@@ -311,7 +275,6 @@
     Mass[ihi+1+iX] = Mass[ihi-iX];
   }
 }
-<<<<<<< HEAD
 
 
 /**
@@ -325,31 +288,12 @@
 
   double com;
 
-=======
-
-
-/**
- * Compute cell centers of masses
-**/
-void GridStructure::ComputeCenterOfMass( DataStructure3D& uPF )
-{
-  const unsigned int nNodes = Get_nNodes();
-  const unsigned int ilo    = Get_ilo();
-  const unsigned int ihi    = Get_ihi();
-
-  double com;
-
->>>>>>> 3e2dd214
   for ( unsigned int iX = ilo; iX <= ihi; iX++ )
   {
     com = 0.0;
     for ( unsigned int iN = 0; iN < nNodes; iN++ )
     {
-<<<<<<< HEAD
       com += uPF(0,iX,0) * Nodes[iN] * Weights[iN];
-=======
-      com += uPF(0,iX,0) * Nodes[iN] * Weights[iN]; // TODO: Density in COM
->>>>>>> 3e2dd214
     }
     com *= Volume[iX];
     CenterOfMass[iX] = com / Mass[iX];
@@ -370,36 +314,18 @@
 void GridStructure::UpdateGrid( std::vector<double>& SData )
 {
 
-<<<<<<< HEAD
   const unsigned int ilo = Get_ilo();
   const unsigned int ihi = Get_ihi();
-=======
-  // const unsigned int nNodes = Get_nNodes();
-  const unsigned int ilo    = Get_ilo();
-  const unsigned int ihi    = Get_ihi();
->>>>>>> 3e2dd214
 
   xR = SData[ihi + 1];
   xL = SData[ilo];
   
-<<<<<<< HEAD
   for ( unsigned int iX = ilo; iX <= ihi+1; iX++ )
-=======
-  for ( unsigned int iX = ilo; iX <= ihi; iX++ )
->>>>>>> 3e2dd214
   {
     Widths[iX]   = SData[iX+1] - SData[iX];
     Centers[iX]  = 0.5 * (SData[iX+1] + SData[iX]);
   }
 
-<<<<<<< HEAD
-=======
-  // for ( unsigned int iX = ilo; iX < ihi; iX++ )
-  // {
-  //   std::printf("%f\n", Centers[iX+1] - Centers[iX]);
-  // }
-
->>>>>>> 3e2dd214
   for (unsigned int iC = ilo; iC <= ihi; iC++)
   {
     for (unsigned int iN = 0; iN < nNodes; iN++)
