--- conflicted
+++ resolved
@@ -8,11 +8,8 @@
 using Real = double;
 using UInt = unsigned int;
 using View3D = Kokkos::View<Real ***>;
-<<<<<<< HEAD
-=======
 using View2D = Kokkos::View<Real **>;
 using View1D = Kokkos::View<Real *>;
->>>>>>> 03534017
 
 /* Where to put this? */
 namespace PolyBasis {
