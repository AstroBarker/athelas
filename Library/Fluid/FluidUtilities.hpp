#ifndef FLUIDUTILITIES_H
#define FLUIDUTILITIES_H

#include "Kokkos_Core.hpp"

#include "Abstractions.hpp"
#include "EoS.hpp"

void ComputePrimitiveFromConserved( View3D uCF,
                                    View3D uPF,
                                    ModalBasis *Basis, GridStructure *Grid );
Real Flux_Fluid( const Real V, const Real P, const UInt iCF );
Real Source_Fluid_Rad( Real D, Real V, Real T, Real X, Real kappa, 
                       Real E, Real F, Real Pr, UInt iCF );
void NumericalFlux_Gudonov( const Real vL, const Real vR, const Real pL,
                            const Real pR, const Real zL, const Real zR,
                            Real &Flux_U, Real &Flux_P );
void NumericalFlux_HLLC( Real vL, Real vR, Real pL, Real pR, Real cL, Real cR,
                         Real rhoL, Real rhoR, Real &Flux_U, Real &Flux_P );
<<<<<<< HEAD
Real ComputeTimestep_Fluid( const Kokkos::View<Real ***> U,
                            const GridStructure *Grid, EOS *eos, 
                            const Real CFL );
=======
Real ComputeTimestep_Fluid( const View3D U,
                            const GridStructure *Grid, const Real CFL );
>>>>>>> 03534017

#endif<|MERGE_RESOLUTION|>--- conflicted
+++ resolved
@@ -17,13 +17,8 @@
                             Real &Flux_U, Real &Flux_P );
 void NumericalFlux_HLLC( Real vL, Real vR, Real pL, Real pR, Real cL, Real cR,
                          Real rhoL, Real rhoR, Real &Flux_U, Real &Flux_P );
-<<<<<<< HEAD
-Real ComputeTimestep_Fluid( const Kokkos::View<Real ***> U,
-                            const GridStructure *Grid, EOS *eos, 
+Real ComputeTimestep_Fluid( const View3D U,
+                            const GridStructure *Grid, EOS *eos 
                             const Real CFL );
-=======
-Real ComputeTimestep_Fluid( const View3D U,
-                            const GridStructure *Grid, const Real CFL );
->>>>>>> 03534017
 
 #endif