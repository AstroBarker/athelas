--- conflicted
+++ resolved
@@ -11,11 +11,8 @@
 #include <cstdlib>   /* abs */
 #include <algorithm> // std::min, std::max
 
-<<<<<<< HEAD
 #include "EoS.hpp"
-=======
 #include "Constants.hpp"
->>>>>>> 03534017
 #include "Error.hpp"
 #include "Grid.hpp"
 #include "PolynomialBasis.hpp"
@@ -129,14 +126,9 @@
 /**
  * Compute the fluid timestep.
  **/
-<<<<<<< HEAD
-Real ComputeTimestep_Fluid( const Kokkos::View<Real ***> U,
-                            const GridStructure *Grid, 
-                            EOS *eos, const Real CFL )
-=======
 Real ComputeTimestep_Fluid( const View3D U,
-                            const GridStructure *Grid, const Real CFL )
->>>>>>> 03534017
+                            const GridStructure *Grid, EOS *eos, 
+                            const Real CFL )
 {
 
   const Real MIN_DT = 0.000000005;
