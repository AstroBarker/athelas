#pragma once
<<<<<<< HEAD

#include "pgen/problem_in.hpp"
#include "utils/abstractions.hpp"

namespace athelas {

enum class Geometry { Planar, Spherical };

enum class Domain { Interior, Entire };
=======
/**
 * @file grid.hpp
 * --------------
 *
 * @author Brandon L. Barker
 * @brief Class for holding the spatial grid.
 *
 * @details This class GridStructure holds key pieces of the grid:
 *          - nx
 *          - nnodes
 *          - weights
 *
 *          For a loop over real zones, loop from ilo to ihi (inclusive).
 *          ilo = nGhost
 *          ihi = nElements - nGhost + 1
 */

#include "geometry/geometry.hpp"
#include "pgen/problem_in.hpp"
#include "utils/abstractions.hpp"
>>>>>>> 1b76232f

class GridStructure {
 public:
  explicit GridStructure(const ProblemIn *pin);
  GridStructure() = default;
  KOKKOS_FUNCTION
  [[nodiscard]] auto node_coordinate(int iC, int q) const -> double;
  KOKKOS_FUNCTION
  [[nodiscard]] auto centers(int iC) const -> double;
  KOKKOS_FUNCTION
  [[nodiscard]] auto get_widths(int iC) const -> double;
  KOKKOS_FUNCTION
  [[nodiscard]] auto get_nodes(int nN) const -> double;
  KOKKOS_FUNCTION
  [[nodiscard]] auto get_weights(int nN) const -> double;
  KOKKOS_FUNCTION
  [[nodiscard]] auto get_mass(int ix) const -> double;
  KOKKOS_FUNCTION
  [[nodiscard]] auto get_center_of_mass(int ix) const -> double;
  KOKKOS_FUNCTION
  [[nodiscard]] auto get_x_l() const noexcept -> double;
  KOKKOS_FUNCTION
  [[nodiscard]] auto get_x_r() const noexcept -> double;
  KOKKOS_FUNCTION
  [[nodiscard]] auto get_sqrt_gm(double X) const -> double;
  KOKKOS_FUNCTION
  [[nodiscard]] auto get_left_interface(int ix) const -> double;

  KOKKOS_FUNCTION
  [[nodiscard]] auto do_geometry() const noexcept -> bool;

  KOKKOS_FUNCTION
  [[nodiscard]] static auto get_ilo() noexcept -> int;
  KOKKOS_FUNCTION
  [[nodiscard]] auto get_ihi() const noexcept -> int;
  KOKKOS_FUNCTION
  [[nodiscard]] auto get_n_nodes() const noexcept -> int;
  KOKKOS_FUNCTION
  [[nodiscard]] auto get_n_elements() const noexcept -> int;

  void create_grid(const ProblemIn *pin);
  void create_uniform_grid();
  void create_log_grid();

  KOKKOS_FUNCTION
  void update_grid(View1D<double> SData);
  KOKKOS_FUNCTION
  void compute_mass(View3D<double> uPF);
  KOKKOS_FUNCTION
  void compute_mass_r(View3D<double> uPF);
  KOKKOS_FUNCTION
  auto enclosed_mass(int ix, int iN) const noexcept -> double;
  KOKKOS_FUNCTION
  void compute_center_of_mass(View3D<double> uPF);
  KOKKOS_FUNCTION
  void compute_center_of_mass_radius(View3D<double> uPF);

  [[nodiscard]] auto widths() const -> View1D<double>;
  [[nodiscard]] auto mass() const -> View1D<double>;
  [[nodiscard]] auto centers() const -> View1D<double>;
  [[nodiscard]] auto centers() -> View1D<double>;
  [[nodiscard]] auto nodal_grid() -> View2D<double>;
  [[nodiscard]] auto nodal_grid() const -> View2D<double>;

  // domain
  template <Domain D>
  [[nodiscard]] auto domain() const noexcept -> std::pair<int, int> {
    if constexpr (D == Domain::Interior) {
      return {1, nElements_};
    } else if constexpr (D == Domain::Entire) {
      return {0, nElements_ + 1};
    }
  }

  KOKKOS_FUNCTION
  auto operator()(int i, int j) -> double &;
  KOKKOS_FUNCTION
  auto operator()(int i, int j) const -> double;

 private:
  int nElements_;
  int nNodes_;
  int mSize_;

  double xL_;
  double xR_;

  Geometry geometry_;
  std::string grid_type_; // uniform or logarithmic

  View1D<double> nodes_;
  View1D<double> weights_;

  View1D<double> centers_;
  View1D<double> widths_;
  View1D<double> x_l_; // left interface coordinate

  View1D<double> mass_; // cell mass
  View2D<double> mass_r_; // enclosed mass
  View1D<double> center_of_mass_;

  View2D<double> grid_;
};

} // namespace athelas<|MERGE_RESOLUTION|>--- conflicted
+++ resolved
@@ -1,5 +1,4 @@
 #pragma once
-<<<<<<< HEAD
 
 #include "pgen/problem_in.hpp"
 #include "utils/abstractions.hpp"
@@ -9,28 +8,6 @@
 enum class Geometry { Planar, Spherical };
 
 enum class Domain { Interior, Entire };
-=======
-/**
- * @file grid.hpp
- * --------------
- *
- * @author Brandon L. Barker
- * @brief Class for holding the spatial grid.
- *
- * @details This class GridStructure holds key pieces of the grid:
- *          - nx
- *          - nnodes
- *          - weights
- *
- *          For a loop over real zones, loop from ilo to ihi (inclusive).
- *          ilo = nGhost
- *          ihi = nElements - nGhost + 1
- */
-
-#include "geometry/geometry.hpp"
-#include "pgen/problem_in.hpp"
-#include "utils/abstractions.hpp"
->>>>>>> 1b76232f
 
 class GridStructure {
  public:
