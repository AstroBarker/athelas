/**
 * File    :  Driver.cpp
 * --------------
 *
 * Author  : Brandon L. Barker
 * Purpose : Main driver routine
 **/

#include <iostream>
#include <vector>
#include <string>

#include "Kokkos_Core.hpp"

#include "Abstractions.hpp"
#include "Grid.hpp"
#include "EoS.hpp"
#include "BoundaryConditionsLibrary.hpp"
#include "SlopeLimiter.hpp"
#include "Initialization.hpp"
#include "IOLibrary.hpp"
#include "Fluid_Discretization.hpp"
#include "FluidUtilities.hpp"
#include "state.hpp"
#include "Timestepper.hpp"
#include "Error.hpp"
#include "ProblemIn.hpp"
#include "Driver.hpp"

int main( int argc, char *argv[] )
{
  // Check cmd line args
  if ( argc < 2 ){ throw Error("No input file passed! Do: ./main IN_FILE"); }

  ProblemIn pin( argv[1] );


  /* --- Problem Parameters --- */
  const std::string ProblemName = pin.ProblemName;

  const UInt &nX      = pin.nElements;
  const UInt &order   = pin.pOrder;
  const UInt &nNodes  = pin.nNodes;
  const UInt &nStages = pin.nStages;
  const UInt &tOrder  = pin.tOrder;

  const UInt &nGuard = pin.nGhost;

  Real t           = 0.0;
  Real dt          = 0.0;
  const Real t_end = pin.t_end;

  bool Restart = pin.Restart;

  const std::string BC = pin.BC;
  const Real gamma_ideal = 1.4;

  const Real CFL = ComputeCFL( pin.CFL, order, nStages, tOrder );

  /* opts struct TODO: add grav when ready */
  Options opts = { pin.do_rad, false, pin.Restart, BC, pin.Geometry, pin.Basis };


  Kokkos::initialize( argc, argv );
  {

    // --- Create the Grid object ---
   GridStructure Grid( &pin );

   // --- Create the data structures ---
   const int nCF = 3;
   const int nPF = 3;
   const int nAF = 1;
   const int nCR = 2;
   State state( nCF, nCR, nPF, nAF, nX, nGuard, nNodes, order );

   IdealGas eos( gamma_ideal );

    if ( not Restart )
    {
      // --- Initialize fields ---
      InitializeFields( &state, &Grid, ProblemName );

      ApplyBC( state.Get_uCF( ), &Grid, order, BC );
    }

    // --- Datastructure for modal basis ---
    ModalBasis Basis( pin.Basis, state.Get_uPF( ), &Grid, order, nNodes, nX, nGuard );

    WriteBasis( &Basis, nGuard, Grid.Get_ihi( ), nNodes, order, ProblemName );

    // --- Initialize timestepper ---
    TimeStepper SSPRK( &pin, Grid );


    SlopeLimiter S_Limiter( &Grid, &pin );

    // --- Limit the initial conditions ---
    S_Limiter.ApplySlopeLimiter( state.Get_uCF( ), &Grid, &Basis );

    // -- print run parameters  and initial condition ---
    PrintSimulationParameters( Grid, &pin, CFL );
    WriteState( &state, Grid, &S_Limiter,
                ProblemName, t, order, 0 );

    // --- Timer ---
    Kokkos::Timer timer;

    // --- Evolution loop ---
    UInt iStep   = 0;
    UInt i_print = 100;
    UInt i_write = 5;
    UInt i_out   = 1;
    std::cout << " ~ Step\tt\tdt" << std::endl;
    while ( t < t_end && iStep >= 0 )
    {

<<<<<<< HEAD
      dt = ComputeTimestep_Fluid( uCF, &Grid, &eos, CFL );
      // TODO: ComputeTimestep_Rad
=======
      dt = ComputeTimestep_Fluid( state.Get_uCF( ), &Grid, &eos, CFL );
>>>>>>> 26f102ed

      if ( t + dt > t_end )
      {
        dt = t_end - t;
      }

      if ( iStep % i_print == 0 )
      {
        std::printf( " ~ %d \t %.5e \t %.5e\n", iStep, t, dt );
      }

      SSPRK.UpdateFluid( Compute_Increment_Explicit, dt, &state,
                         Grid, &Basis, &eos, &S_Limiter, 
                         opts );

      t += dt;

      // Write state
      if ( iStep % i_write == 0 )
      {
        WriteState( &state, Grid, &S_Limiter, 
                    ProblemName, t, order, i_out );
        i_out += 1;
      }

      iStep++;
    }

    // --- Finalize timer ---
    Real time = timer.seconds( );
    std::printf( " ~ Done! Elapsed time: %f seconds.\n", time );
    ApplyBC( state.Get_uCF( ), &Grid, order, BC );
    WriteState( &state, Grid, &S_Limiter,
                ProblemName, t, order, -1 );
  }
  Kokkos::finalize( );

  return 0;
}

/**
 * Pick number of quadrature points in order to evaluate polynomial of
 * at least order^2.
 * ! Broken for nNodes > order !
 **/
int NumNodes( UInt order )
{
  if ( order <= 4 )
  {
    return order;
  }
  else
  {
    return order + 1;
  }
}

/**
 * Compute the CFL timestep restriction.
 **/
Real ComputeCFL( Real CFL, UInt order, UInt nStages,
                 UInt tOrder )
{
  Real c = 1.0;

  if ( nStages == tOrder ) c = 1.0;
  if ( nStages != tOrder )
  {
    if ( tOrder == 2 ) c = 4.0;
    if ( tOrder == 3 ) c = 2.65062919294483;
    if ( tOrder == 4 ) c = 1.50818004975927;
  }

  return c * CFL / ( ( 2.0 * (order)-1.0 ) );
}<|MERGE_RESOLUTION|>--- conflicted
+++ resolved
@@ -115,12 +115,8 @@
     while ( t < t_end && iStep >= 0 )
     {
 
-<<<<<<< HEAD
-      dt = ComputeTimestep_Fluid( uCF, &Grid, &eos, CFL );
       // TODO: ComputeTimestep_Rad
-=======
       dt = ComputeTimestep_Fluid( state.Get_uCF( ), &Grid, &eos, CFL );
->>>>>>> 26f102ed
 
       if ( t + dt > t_end )
       {
