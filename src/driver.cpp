/**
 * File    :  driver.cpp
 * --------------
 *
 * Author  : Brandon L. Barker
 * Purpose : Main driver routine
 **/

<<<<<<< HEAD
#include <algorithm> // std::min
=======
#include <filesystem> // std::exists
>>>>>>> 6b1a529d
#include <iostream>
#include <string>
#include <vector>

#include "Kokkos_Core.hpp"

#include "abstractions.hpp"
#include "boundary_conditions.hpp"
#include "driver.hpp"
#include "eos.hpp"
#include "error.hpp"
#include "fluid_discretization.hpp"
#include "fluid_utilities.hpp"
#include "grid.hpp"
#include "initialization.hpp"
#include "io.hpp"
#include "problem_in.hpp"
#include "rad_discretization.hpp"
#include "slope_limiter.hpp"
#include "state.hpp"
#include "timestepper.hpp"

int main( int argc, char *argv[] ) {
  // Check cmd line args
  if ( argc < 2 ) {
<<<<<<< HEAD
    THROW_ATHELAS_ERROR( "No input file passed! Do: ./main IN_FILE" );
  }

  signal( SIGSEGV, segfault_handler );
  signal( SIGABRT, segfault_handler );

=======
    throw Error( "! No input file passed! Do: ./main IN_FILE" );
  }

  // ensure input deck exists
  if ( !std::filesystem::exists( argv[1] ) ) {
    throw Error( " ! Invalid path passed for athelas input deck!\n" );
  }

  // load input deck
>>>>>>> 6b1a529d
  ProblemIn pin( argv[1] );

  /* --- Problem Parameters --- */
  const std::string ProblemName = pin.ProblemName;

  const int &nX      = pin.nElements;
  const int &order   = pin.pOrder;
  const int &nNodes  = pin.nNodes;
  const int &nStages = pin.nStages;
  const int &tOrder  = pin.tOrder;

  const int &nGuard = pin.nGhost;

  Real t           = 0.0;
  Real dt          = 0.0;
  const Real t_end = pin.t_end;

  const bool Restart = pin.Restart;

  const std::string BC   = pin.BC;
  const Real gamma_ideal = 5.0 / 3.0;

  const Real CFL = ComputeCFL( pin.CFL, order, nStages, tOrder );

  /* opts struct TODO: add grav when ready */
  Options opts = { pin.do_rad, false,        pin.Restart,
                   BC,         pin.Geometry, pin.Basis };

  Kokkos::initialize( argc, argv );
  {

    // --- Create the Grid object ---
    GridStructure Grid( &pin );

    // --- Create the data structures ---
    const int nCF = 3;
    const int nPF = 3;
    const int nAF = 1;
    const int nCR = 2;
    State state( nCF, nCR, nPF, nAF, nX, nGuard, nNodes, order );

    IdealGas eos( gamma_ideal );

    if ( not Restart ) {
      // --- Initialize fields ---
      InitializeFields( &state, &Grid, ProblemName );

      ApplyBC( state.Get_uCF( ), &Grid, order, BC );
      ApplyBC( state.Get_uCR( ), &Grid, order, BC );
    }

    // --- Datastructure for modal basis ---
    ModalBasis Basis( pin.Basis, state.Get_uPF( ), &Grid, order, nNodes, nX,
                      nGuard );

    WriteBasis( &Basis, nGuard, Grid.Get_ihi( ), nNodes, order, ProblemName );

    // --- Initialize timestepper ---
    TimeStepper SSPRK( &pin, Grid );

    SlopeLimiter S_Limiter( &Grid, &pin );

    // --- Limit the initial conditions ---
    S_Limiter.ApplySlopeLimiter( state.Get_uCF( ), &Grid, &Basis );

    // -- print run parameters  and initial condition ---
    PrintSimulationParameters( Grid, &pin, CFL );
    WriteState( &state, Grid, &S_Limiter, ProblemName, t, order, 0,
                opts.do_rad );

    // --- Timer ---
    Kokkos::Timer timer_total;
    Kokkos::Timer timer_zone_cycles;
    Real zc_ws      = 0.0; // zone cycles / wall second
    Real time_cycle = 0.0;

    Real dt_init = 1.0e-16;
    dt           = dt_init;

    // --- Evolution loop ---
    const int i_print = 100; // std out
    const int i_write = 500; // h5 out
    int iStep         = 0;
    int i_out         = 1; // output label, start 1
    std::cout << " ~ Step    t       dt       zone_cycles / wall_second\n"
              << std::endl;
    while ( t < t_end ) {
      timer_zone_cycles.reset( );

      // TODO: ComputeTimestep_Rad
      dt =
          std::min( ComputeTimestep_Fluid( state.Get_uCF( ), &Grid, &eos, CFL ),
                    dt * 1.5 );
      if ( t + dt > t_end ) {
        dt = t_end - t;
      }

      if ( iStep % i_print == 0 ) {
        std::printf( " ~ %d %.5e %.5e %.5e \n", iStep, t, dt, zc_ws );
      }

      if ( !opts.do_rad ) {
        SSPRK.UpdateFluid( Compute_Increment_Explicit, dt, &state, Grid, &Basis,
                           &eos, &S_Limiter, opts );
      } else {
        // TODO: compile time swap operator splitting
        // SSPRK.UpdateFluid( Compute_Increment_Explicit, 0.5 * dt, &state,
        // Grid,
        //                    &Basis, &eos, &S_Limiter, opts );
        // SSPRK.UpdateRadiation( Compute_Increment_Explicit_Rad, dt, &state,
        // Grid,
        //                        &Basis, &eos, &S_Limiter, opts );
        // SSPRK.UpdateFluid( Compute_Increment_Explicit, 0.5 * dt, &state,
        // Grid,
        //                    &Basis, &eos, &S_Limiter, opts );

        try {
          SSPRK.UpdateRadHydro(
              Compute_Increment_Explicit, Compute_Increment_Explicit_Rad,
              ComputeIncrement_Fluid_Rad, ComputeIncrement_Rad_Source, dt,
              &state, Grid, &Basis, &eos, &S_Limiter, opts );
        } catch ( const AthelasError &e ) {
          std::cerr << e.what( ) << std::endl;
          return AthelasExitCodes::FAILURE;
        } catch ( const std::exception &e ) {
          std::cerr << "Library Error: " << e.what( ) << std::endl;
          return AthelasExitCodes::FAILURE;
        }
      }

#ifdef ATHELAS_DEBUG
      try {
        check_state( &state, Grid.Get_ihi( ), pin.do_rad );
      } catch ( const AthelasError &e ) {
        std::cerr << e.what( ) << std::endl;
        std::printf( "!!! Bad State found, writing _final_ output file ...\n" );
        WriteState( &state, Grid, &S_Limiter, ProblemName, t, order, -1,
                    opts.do_rad );
        return AthelasExitCodes::FAILURE;
      }
#endif

      t += dt;
      time_cycle += timer_zone_cycles.seconds( );
      timer_zone_cycles.reset( );

      // Write state
      if ( iStep % i_write == 0 ) {
        WriteState( &state, Grid, &S_Limiter, ProblemName, t, order, i_out,
                    opts.do_rad );
        i_out += 1;
      }

      if ( iStep % i_print == 0 ) {
        zc_ws = static_cast<Real>( i_print ) * nX / time_cycle;
        std::printf( " ~ %d %.5e %.5e %.5e \n", iStep, t, dt, zc_ws );
        time_cycle = 0.0;
      }
      iStep++;
      Real time_cycle = timer_zone_cycles.seconds( );
      zc_ws           = nX / time_cycle;
    }

    // --- Finalize timer ---
    Real time = timer_total.seconds( );
    std::printf( " ~ Done! Elapsed time: %f seconds.\n", time );
    ApplyBC( state.Get_uCF( ), &Grid, order, BC );
    WriteState( &state, Grid, &S_Limiter, ProblemName, t, order, -1,
                opts.do_rad );
  }
  Kokkos::finalize( );

  return AthelasExitCodes::SUCCESS;
}

/**
 * Pick number of quadrature points in order to evaluate polynomial of
 * at least order^2.
 * ! Broken for nNodes > order !
 **/
int NumNodes( const int order ) {
  if ( order <= 4 ) {
    return order;
  } else {
    return order + 1;
  }
}

/**
 * Compute the CFL timestep restriction.
 **/
Real ComputeCFL( const Real CFL, const int order, const int nStages,
                 const int tOrder ) {
  Real c = 1.0;

  if ( nStages == tOrder ) c = 1.0;
  if ( nStages != tOrder ) {
    if ( tOrder == 2 ) c = 1.0;
    if ( tOrder == 3 ) c = 1.0;
    if ( tOrder == 4 ) c = 0.76;
  }

  const Real max_cfl = 0.95;
  return std::min( c * CFL / ( ( 2.0 * (order)-1.0 ) ), max_cfl );
}<|MERGE_RESOLUTION|>--- conflicted
+++ resolved
@@ -6,11 +6,8 @@
  * Purpose : Main driver routine
  **/
 
-<<<<<<< HEAD
+
 #include <algorithm> // std::min
-=======
-#include <filesystem> // std::exists
->>>>>>> 6b1a529d
 #include <iostream>
 #include <string>
 #include <vector>
@@ -36,24 +33,13 @@
 int main( int argc, char *argv[] ) {
   // Check cmd line args
   if ( argc < 2 ) {
-<<<<<<< HEAD
     THROW_ATHELAS_ERROR( "No input file passed! Do: ./main IN_FILE" );
   }
 
   signal( SIGSEGV, segfault_handler );
   signal( SIGABRT, segfault_handler );
 
-=======
-    throw Error( "! No input file passed! Do: ./main IN_FILE" );
-  }
-
-  // ensure input deck exists
-  if ( !std::filesystem::exists( argv[1] ) ) {
-    throw Error( " ! Invalid path passed for athelas input deck!\n" );
-  }
-
   // load input deck
->>>>>>> 6b1a529d
   ProblemIn pin( argv[1] );
 
   /* --- Problem Parameters --- */
